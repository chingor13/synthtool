#!/usr/bin/env python3.6
# Copyright 2020 Google LLC
#
# Licensed under the Apache License, Version 2.0 (the "License");
# you may not use this file except in compliance with the License.
# You may obtain a copy of the License at
#
#     http://www.apache.org/licenses/LICENSE-2.0
#
# Unless required by applicable law or agreed to in writing, software
# distributed under the License is distributed on an "AS IS" BASIS,
# WITHOUT WARRANTIES OR CONDITIONS OF ANY KIND, either express or implied.
# See the License for the specific language governing permissions and
# limitations under the License.

"""Synthesizes a single library and sends a PR."""

import argparse
import json
import os
import pathlib
import re
<<<<<<< HEAD
import shutil
=======
import subprocess
>>>>>>> 4fa923bd
import sys
import tempfile
import typing
from typing import Dict, Sequence

import synthtool.sources.git as synthtool_git

import autosynth
import autosynth.flags
from autosynth import git, git_source, github
from autosynth.abstract_source import AbstractSourceVersion
<<<<<<< HEAD
from autosynth.executor import (
    Executor,
    LogCapturingExecutor,
    LoggingExecutor,
    DEFAULT_EXECUTOR,
)
from autosynth.synthesizer import Synthesizer, AbstractSynthesizer
=======
>>>>>>> 4fa923bd
from autosynth.change_pusher import (
    AbstractChangePusher,
    ChangePusher,
    SquashingChangePusher,
)
from autosynth.log import logger
from autosynth.synthesizer import AbstractSynthesizer, Synthesizer

IGNORED_FILE_PATTERNS = [
    # Ignore modifications to synth.metadata in any directory, this still allows *new*
    # synth.metadata files to be added.
    re.compile(r"M (.*?)synth.metadata")
]


def load_metadata(metadata_path: str):
    path = pathlib.Path(metadata_path)
    if not path.exists():
        return {}
    return json.loads(path.read_text())


class FlatVersion:
    """A pair of (group_number, version).

    See flatten_source_versions for more context.
    """

    def __init__(self, group_number: int, version: AbstractSourceVersion):
        self.group_number = group_number
        self.version = version
        self.sort_key = (self.version.get_timestamp(), group_number)
        self.merged = False


def flatten_and_sort_source_versions(
    source_versions: typing.Sequence[typing.Sequence[AbstractSourceVersion]],
) -> typing.List[FlatVersion]:
    """Flattens groups of versions.

    For example, for the input:
    [[a, b], [c, d, e]]

    The return value will be:
    [(1, a), (1, b), (2, c), (2, d), (2, e)]
    sorted by version timestamp.

    The return value is easy to binary search, because it's linear.  But it's
    still easy to see which group each version is a member of.
    """
    flat_list = []
    for number, group in enumerate(source_versions):
        for version in group:
            flat_list.append(FlatVersion(number, version))
    flat_list.sort(key=lambda v: v.sort_key)
    return flat_list


def generate_apply_table(versions: typing.List[FlatVersion]) -> Sequence[Sequence[int]]:
    """Return a table that answers the following question:

    When applying version i, what versions from other sources do I also need to apply?
    The answer is the youngest versions of other sources that are older than version i.
    When all versions of another source are younger than version i, then choose the
    oldest version.

    So for two sources with the following versions:
    A: 1   3  4  5
    B:   2         6

    This function will return:
    [[1, 2], [1, 2], [3, 2], [4, 2], [5, 2], [5, 6]

    Precalcuting a table takes O(n) time and avoids an O(n^2) loop later.
    """
    table = []
    vmap: Dict[int, int] = {}
    # Traverse the list of versions from beginning to end, recording the most recent
    # version from each group.
    for i, version in enumerate(versions):
        vmap = dict(vmap)
        vmap[version.group_number] = i
        table.append(vmap)
    # Fill in missing versions in the beginning.
    for amap in reversed(table[:-1]):
        new_map = dict(vmap)
        new_map.update(amap)
        amap.update(new_map)
        vmap = amap
    return [list(d.values()) for d in table]


class VersionZero:
    """Info recorded to implement optimization of only synthing version zero once
    across multiple sources."""

    def __init__(self):
        self.branch_name: str = ""
        self.has_changes: bool = False


class SynthesizeLoopToolbox:
    """A convenient collection of state and functions called by synthesize_loop."""

    def __init__(
        self,
        source_versions: typing.Sequence[typing.Sequence[AbstractSourceVersion]],
        branch: str,
        temp_dir: str,
        metadata_path: str,
        synth_path: str,
        log_dir_path: pathlib.Path = None,
        executor: Executor = None,
    ):
        self._temp_dir = temp_dir
        self._metadata_path = metadata_path
        self._preconfig_path = os.path.join(temp_dir, "preconfig.json")
        self._synth_path = synth_path or ""

        self.branch = branch
        self.version_groups = [list(group) for group in source_versions]
        self.versions = flatten_and_sort_source_versions(source_versions)
        self.apply_table = generate_apply_table(self.versions)
        self.commit_count = 0
        # Set the environment variable to point to the preconfig.json file.
        self.environ = dict(os.environ)
        self.environ["SYNTHTOOL_PRECONFIG_FILE"] = self._preconfig_path
        self.source_name = ""  # Only non-empty for forks
        self.version_zero = VersionZero()
        self.log_dir_path = log_dir_path or pathlib.Path(
            tempfile.TemporaryDirectory().name
        )
        self.executor = executor or DEFAULT_EXECUTOR

    def apply_version(self, version_index: int) -> None:
        """Applies one version from each group."""
        preconfig: typing.Dict[str, typing.Any] = {}  # protocol message
        for i in self.apply_table[version_index]:
            self.versions[i].version.apply(preconfig)
        with open(self._preconfig_path, "wt") as preconfig_file:
            json.dump(preconfig, preconfig_file)

    def sub_branch(self, version_index: int) -> str:
        """Returns the name of the sub-branch for the version."""
        return f"{self.branch}-{version_index}"

    def checkout_new_branch(self, index: int) -> None:
        """Create a new branch for the version."""
<<<<<<< HEAD
        self.executor.execute(
            ["git", "checkout", "-b", self.sub_branch(index)], check=True
        )
=======
        subprocess.check_call(["git", "branch", "-f", self.sub_branch(index)])
        subprocess.check_call(["git", "checkout", self.sub_branch(index)])
>>>>>>> 4fa923bd

    def checkout_sub_branch(self, index: int):
        """Check out the branch for the version."""
        self.executor.execute(["git", "checkout", self.sub_branch(index)], check=True)

    def patch_merge_version(self, index: int, comment=None) -> bool:
        """Merges the given version into the current branch using a patch merge."""
        sub_branch = self.sub_branch(index)
        if self.git_branches_differ("HEAD", sub_branch):
            patch_file_path = os.path.join(self._temp_dir, f"{sub_branch}.patch")
            git.patch_merge(sub_branch, patch_file_path)
            git.commit_all_changes(
                comment or self.versions[index].version.get_comment()
            )
            self.commit_count += 1
            self.versions[index].merged = True
            return True
        return False

    def git_branches_differ(self, branch_a: str, branch_b: str):
        """Compares two git branches ignoring synth.metadata file."""
        return git_branches_differ(branch_a, branch_b, self._metadata_path)

    def fork(self) -> typing.List["SynthesizeLoopToolbox"]:
        """Create a new toolbox for each source.

        Each fork contains the same list of sources.  In each fork, only one
        source contains its full list of versions.  The other sources contain
        the oldest version only.
        Returns:
            [typing.List[SynthesizeLoopToolbox]] -- A toolbox for each source.
        """
        forks = []
        for i, _group in enumerate(self.version_groups):
            new_groups = [[g[0]] for g in self.version_groups]
            new_groups[i] = self.version_groups[i]
            source_name = self.version_groups[i][0].get_source_name()
            fork_branch = f"{self.branch}-{source_name}"
            fork = SynthesizeLoopToolbox(
                new_groups,
                fork_branch,
                self._temp_dir,
                self._metadata_path,
                self._synth_path,
                self.log_dir_path / source_name,
                self.executor,
            )
            fork.source_name = source_name
            fork.commit_count = self.commit_count
            fork.version_zero = self.version_zero
            self.executor.execute(["git", "branch", fork_branch], check=True)
            forks.append(fork)
        return forks

    def synthesize_version_in_new_branch(
        self, synthesizer: AbstractSynthesizer, index: int
    ) -> bool:
        """Invokes the synthesizer on the version specified by index.

        Stores the result in a new branch.
        Leaves the current branch unchanged.
        Arguments:
            synthesizer {AbstractSynthesizer} -- A synthesizer.
            index {int} -- index into self.versions

        Returns:
            bool -- True if the code generated differs.
        """
        self.apply_version(index)
        self.checkout_new_branch(index)
        try:
            if 0 == index:
                if self.version_zero.branch_name:
                    # Reuse version zero built for another source.
                    self.executor.execute(
                        ["git", "merge", "--ff-only", self.version_zero.branch_name],
                        check=True,
                    )
                    return self.version_zero.has_changes

            synth_log_path = self.log_dir_path / str(index) / "sponge_log.log"
            if index + 1 == len(self.versions):
                # The youngest version.  Let exceptions raise because the
                # current state is broken, and there's nothing we can do.
                synthesizer.synthesize(synth_log_path, self.environ)
            else:
                synthesizer.synthesize_and_catch_exception(synth_log_path, self.environ)
            # Save changes into the sub branch.
            i_has_changes = has_changes()
            if i_has_changes:
                git.commit_all_changes(self.versions[index].version.get_comment())
            if 0 == index:
                # Record version zero info so other sources can reuse.
                self.version_zero.branch_name = self.sub_branch(0)
                self.version_zero.has_changes = i_has_changes
            return i_has_changes
        finally:
            self.executor.execute(["git", "reset", "--hard", "HEAD"], check=True)
            self.executor.execute(["git", "checkout", self.branch], check=True)

    def count_commits_with_context(self) -> int:
        """Returns the number of commits that could be traced to a source version."""
        return self.commit_count - 1 if self.versions[0].merged else self.commit_count

    def push_changes(self, change_pusher: AbstractChangePusher) -> None:
        """Composes a PR title and pushes changes to github."""
        if self.commit_count < 1:
            return
        pr_title = _compose_pr_title(
            self.count_commits_with_context(), self._synth_path, self.source_name
        )
        pr = change_pusher.push_changes(self.commit_count, self.branch, pr_title)
        # Add a label to make it easy to collect statistics about commits with context.
        if self.count_commits_with_context() == 0:
            label = "context: none"
        elif self.count_commits_with_context() == self.commit_count:
            label = "context: full"
        else:
            label = "context: partial"
        pr.add_labels([label])


def _compose_pr_title(
    commits_with_context_count: int, synth_path: str, source_name: str
) -> str:
    """Compose a title for the pull request for changes merged by this toolbox.

    Arguments:
        commits_with_context_count {int} -- Commits with context about what triggered
        synth_path {str} -- Path to directory that contains synth.py, or empty.
        source_name {str} -- Name of the source, or empty.

    Returns:
        str -- The PR title.
    """
    synth_path_space = f"{synth_path} " if synth_path else ""
    synth_path_squared = f"[{synth_path}] " if synth_path else ""
    if 1 == commits_with_context_count:
        return synth_path_squared + git.get_commit_subject()
    elif source_name:
        return (
            f"[CHANGE ME] Re-generated {synth_path_space}to pick up changes "
            f"from {source_name}."
        )
    else:
        return (
            f"[CHANGE ME] Re-generated {synth_path_space}to pick up changes "
            "in the API or client library generator."
        )


def synthesize_loop(
    toolbox: SynthesizeLoopToolbox,
    multiple_prs: bool,
    change_pusher: AbstractChangePusher,
    synthesizer: AbstractSynthesizer,
) -> int:
    """Loops through all source versions and creates a commit for every version
    changed that caused a change in the generated code.

    Arguments:
        toolbox {SynthesizeLoopToolbox} -- a toolbox
        multiple_prs {bool} -- True to create one pull request per source.
        change_pusher {AbstractChangePusher} -- Used to push changes to github.
        synthesizer {AbstractSynthesizer} -- Invokes synthesize.

    Returns:
        int -- Number of commits committed to this repo.
    """
    if not toolbox.versions:
        return 0  # No versions, nothing to synthesize.
    try:
        if multiple_prs:
            commit_count = 0
            for fork in toolbox.fork():
                if change_pusher.check_if_pr_already_exists(fork.branch):
                    continue
                toolbox.executor.execute(["git", "checkout", fork.branch], check=True)
                synthesize_inner_loop(fork, synthesizer)
                commit_count += fork.commit_count
                if fork.source_name == "self" or fork.count_commits_with_context() > 0:
                    fork.push_changes(change_pusher)
            return commit_count
    except Exception:
        pass  # Fall back to non-forked loop below.
    synthesize_inner_loop(toolbox, synthesizer)
    toolbox.push_changes(change_pusher)
    return toolbox.commit_count


def synthesize_inner_loop(
    toolbox: SynthesizeLoopToolbox, synthesizer: AbstractSynthesizer,
):
    # Synthesize with the most recent version of all the sources.
    logger.info("Building most recent versions")
    if not toolbox.synthesize_version_in_new_branch(
        synthesizer, len(toolbox.versions) - 1
    ):
        return  # No differences, nothing more to do.

    # Synthesize with the oldest version of all the sources.
    logger.info("Building oldest versions")
    if 1 == len(toolbox.versions) or toolbox.synthesize_version_in_new_branch(
        synthesizer, 0
    ):
        comment = """changes without context

        autosynth cannot find the source of changes triggered by earlier changes in this
        repository, or by version upgrades to tools such as linters."""
        toolbox.patch_merge_version(0, comment)

    # Binary search the range.
    synthesize_range(toolbox, synthesizer)


def synthesize_range(
    toolbox: SynthesizeLoopToolbox, synthesizer: AbstractSynthesizer
) -> None:
    # Loop through all the individual source versions to see which ones triggered a change.
    # version_ranges is a stack.  The code below maintains the invariant
    # that it's sorted with the oldest ranges being popped first.
    # That way, we apply changes to the current branch in order from oldest
    # to youngest.
    version_ranges: typing.List[typing.Tuple[int, int]] = [
        (0, len(toolbox.versions) - 1)
    ]
    while version_ranges:
        old, young = version_ranges.pop()
        if young == old + 1:
            # The base case: Found a version that triggered a change.
            toolbox.patch_merge_version(young)
            continue
        if not toolbox.git_branches_differ(
            toolbox.sub_branch(old), toolbox.sub_branch(young)
        ):
            continue  # No difference; no need to search range.
        # Select the middle version to synthesize.
        middle = (young - old) // 2 + old
        toolbox.synthesize_version_in_new_branch(synthesizer, middle)
        version_ranges.append((middle, young))
        version_ranges.append((old, middle))


def git_branches_differ(
    branch_a: str,
    branch_b: str,
    metadata_path: str,
    executor: Executor = DEFAULT_EXECUTOR,
) -> bool:
    # Check to see if any files besides synth.metadata were added, modified, deleted.
    diff_cmd = ["git", "diff", f"{branch_a}..{branch_b}"]
    diff_cmd.extend(["--", ".", f":(exclude){metadata_path}"])

    output = executor.run(diff_cmd, check=True)
    if bool(output):
        return True
    # Check to see if synth.metadata was added.

    diff_text = executor.run(
        ["git", "diff", f"{branch_a}..{branch_b}", "--", metadata_path], check=True
    )
    pattern = f"^--- /dev/null"
    return bool(re.search(pattern, diff_text, re.MULTILINE))


def has_changes(executor: Executor = DEFAULT_EXECUTOR):
    output = executor.run(["git", "status", "--porcelain"], check=True).strip()
    logger.info("Changed files:")
    logger.info(output)

    # Parse the git status output. Ignore any blank lines.
    changed_files = [line.strip() for line in output.split("\n") if line]

    # Ignore any files that are in our IGNORED_FILES set and only report
    # that there are changes if these ignored files are not the *only* changed
    # files.
    filtered_changes = []
    for file in changed_files:
        for expr in IGNORED_FILE_PATTERNS:
            if expr.match(file):
                break
        else:
            filtered_changes.append(file)

    return True if filtered_changes else False


def main() -> int:
    """
    Returns:
        int -- Number of commits committed to the repo.
    """
    with tempfile.TemporaryDirectory() as temp_dir:
        return _inner_main(temp_dir)


def _inner_main(temp_dir: str) -> int:
    """
    Returns:
        int -- Number of commits committed to the repo.
    """
    parser = argparse.ArgumentParser()
    parser.add_argument("--github-user", default=os.environ.get("GITHUB_USER"))
    parser.add_argument("--github-email", default=os.environ.get("GITHUB_EMAIL"))
    parser.add_argument("--github-token", default=os.environ.get("GITHUB_TOKEN"))
    parser.add_argument(
        "--repository", default=os.environ.get("REPOSITORY"), required=True
    )
    parser.add_argument("--synth-path", default=os.environ.get("SYNTH_PATH"))
    parser.add_argument("--metadata-path", default=os.environ.get("METADATA_PATH"))
    parser.add_argument(
        "--deprecated-execution",
        default=False,
        action="store_true",
        help="If specified, execute synth.py directly instead of synthtool. This behavior is deprecated.",
    )
    parser.add_argument(
        "--branch-suffix", default=os.environ.get("BRANCH_SUFFIX", None)
    )
    parser.add_argument("--pr-title", default="")
    parser.add_argument("--hide-synth-log", default=False, action="store_true")
    parser.add_argument("extra_args", nargs=argparse.REMAINDER)

    args = parser.parse_args()

    gh = github.GitHub(args.github_token)

    branch = "-".join(filter(None, ["autosynth", args.branch_suffix]))

    pr_title = args.pr_title or (
        f"[CHANGE ME] Re-generated {args.synth_path or ''} to pick up changes in "
        f"the API or client library generator."
    )
    change_pusher: AbstractChangePusher = ChangePusher(args.repository, gh, branch)

    # capture logs for later
    base_synth_log_path = pathlib.Path(os.path.realpath("./logs")) / args.repository
    if args.synth_path:
        base_synth_log_path /= args.synth_path
    logger.info(f"logs will be written to: {base_synth_log_path}")

    working_repo_path = synthtool_git.clone(f"https://github.com/{args.repository}.git")

    os.chdir(working_repo_path)

    git.configure_git(args.github_user, args.github_email)

    git.setup_branch(branch)

    if args.synth_path:
        os.chdir(args.synth_path)

    metadata_path = os.path.join(args.metadata_path or "", "synth.metadata")

    flags = autosynth.flags.parse_flags()
    # Override flags specified in synth.py with flags specified in environment vars.
    for key in flags.keys():
        env_value = os.environ.get(key, "")
        if env_value:
            flags[key] = False if env_value.lower() == "false" else env_value

    metadata = load_metadata(metadata_path)
    multiple_commits = flags[autosynth.flags.AUTOSYNTH_MULTIPLE_COMMITS]
    multiple_prs = flags[autosynth.flags.AUTOSYNTH_MULTIPLE_PRS]

    executor = LogCapturingExecutor() if args.hide_synth_log else LoggingExecutor()

    if (not multiple_commits and not multiple_prs) or not metadata:
        if change_pusher.check_if_pr_already_exists(branch):
            return 0

        synth_log = Synthesizer(
            metadata_path,
            args.extra_args,
            deprecated_execution=args.deprecated_execution,
            executor=executor,
        ).synthesize(base_synth_log_path)

        if not has_changes():
            logger.info("No changes. :)")
            sys.exit(28)

        git.commit_all_changes(pr_title)
        change_pusher.push_changes(1, branch, pr_title, synth_log)
        return 1

    else:
        if not multiple_prs and change_pusher.check_if_pr_already_exists(branch):
            return 0  # There's already an existing PR

        # Enumerate the versions to loop over.
        sources = metadata.get("sources", [])
        source_versions = [
            git_source.enumerate_versions_for_working_repo(metadata_path, sources)
        ]
        # Add supported source version types below:
        source_versions.extend(
            git_source.enumerate_versions(sources, pathlib.Path(temp_dir))
        )

        # Prepare to call synthesize loop.
        synthesizer = Synthesizer(
            metadata_path,
            args.extra_args,
            args.deprecated_execution,
            "synth.py",
            executor=executor,
        )
        x = SynthesizeLoopToolbox(
            source_versions,
            branch,
            temp_dir,
            metadata_path,
            args.synth_path,
            base_synth_log_path,
        )

        if not multiple_commits:
            change_pusher = SquashingChangePusher(change_pusher)

        # Call the loop.
        commit_count = synthesize_loop(x, multiple_prs, change_pusher, synthesizer)

        failures = len(executor.log_collector.failures)
        successes = len(executor.log_collector.successes)
        logger.info(f"{failures} failures, {successes} successes")

        if commit_count == 0:
            logger.info("No changes. :)")
            sys.exit(28)

        return commit_count


if __name__ == "__main__":
    main()<|MERGE_RESOLUTION|>--- conflicted
+++ resolved
@@ -20,11 +20,8 @@
 import os
 import pathlib
 import re
-<<<<<<< HEAD
 import shutil
-=======
 import subprocess
->>>>>>> 4fa923bd
 import sys
 import tempfile
 import typing
@@ -36,7 +33,6 @@
 import autosynth.flags
 from autosynth import git, git_source, github
 from autosynth.abstract_source import AbstractSourceVersion
-<<<<<<< HEAD
 from autosynth.executor import (
     Executor,
     LogCapturingExecutor,
@@ -44,15 +40,12 @@
     DEFAULT_EXECUTOR,
 )
 from autosynth.synthesizer import Synthesizer, AbstractSynthesizer
-=======
->>>>>>> 4fa923bd
 from autosynth.change_pusher import (
     AbstractChangePusher,
     ChangePusher,
     SquashingChangePusher,
 )
 from autosynth.log import logger
-from autosynth.synthesizer import AbstractSynthesizer, Synthesizer
 
 IGNORED_FILE_PATTERNS = [
     # Ignore modifications to synth.metadata in any directory, this still allows *new*
@@ -194,14 +187,10 @@
 
     def checkout_new_branch(self, index: int) -> None:
         """Create a new branch for the version."""
-<<<<<<< HEAD
         self.executor.execute(
-            ["git", "checkout", "-b", self.sub_branch(index)], check=True
-        )
-=======
-        subprocess.check_call(["git", "branch", "-f", self.sub_branch(index)])
-        subprocess.check_call(["git", "checkout", self.sub_branch(index)])
->>>>>>> 4fa923bd
+            ["git", "branch", "-f", self.sub_branch(index)], check=True
+        )
+        self.executor.execute(["git", "checkout", self.sub_branch(index)], check=True)
 
     def checkout_sub_branch(self, index: int):
         """Check out the branch for the version."""
