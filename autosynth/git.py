--- conflicted
+++ resolved
@@ -26,7 +26,6 @@
 GLOBAL_GITIGNORE_FILE = os.path.expanduser("~/.autosynth-gitignore")
 
 
-<<<<<<< HEAD
 def clone_repo(
     source_url: str, target_path: str, executor: Executor = DEFAULT_EXECUTOR
 ) -> None:
@@ -42,9 +41,6 @@
 
 
 def configure_git(user: str, email: str, executor: Executor = DEFAULT_EXECUTOR) -> None:
-=======
-def configure_git(user: str, email: str) -> None:
->>>>>>> 4fa923bd
     with open(GLOBAL_GITIGNORE_FILE, "w") as fh:
         fh.write(GLOBAL_GITIGNORE)
 
@@ -57,14 +53,11 @@
     executor.run(["git", "config", "push.default", "simple"], check=True)
 
 
-<<<<<<< HEAD
 def setup_branch(branch: str, executor: Executor = DEFAULT_EXECUTOR) -> None:
     executor.run(["git", "checkout", "-b", branch], check=True)
-=======
-def setup_branch(branch: str) -> None:
-    subprocess.check_call(["git", "branch", "-f", branch])
-    subprocess.check_call(["git", "checkout", branch])
->>>>>>> 4fa923bd
+
+    executor.run(["git", "branch", "-f", branch], check=True)
+    executor.run(["git", "checkout", branch], check=True)
 
 
 def get_last_commit_to_file(
