#!/usr/bin/env python3.6

"""Synthesizes multiple libraries and reports status."""

import argparse
import functools
import importlib
import os
import requests
import subprocess
import sys
import typing

import jinja2
import yaml

from autosynth import executor, github, synth
from autosynth.log import logger


def _execute(command: typing.List[str], env: typing.Dict) -> typing.Tuple[int, bytes]:
    """Helper to wrap command invocation for testing"""
    result = executor.run(
        command=command,
        stdout=subprocess.PIPE,
        stderr=subprocess.STDOUT,
        check=False,
        encoding="utf-8",
        env=env,
    )
    return (result.returncode, result.stdout)


def synthesize_library(
    library: typing.Dict,
    github_token: str,
    extra_args: typing.List[str],
    runner: typing.Callable[
        [typing.List[str], typing.Dict], typing.Tuple[int, bytes]
    ] = _execute,
) -> typing.Dict:
    """Run autosynth on a single library.

    Arguments:
        library {dict} - Library configuration

    """
    logger.info(f"Synthesizing {library['name']}.")

    command = [sys.executable, "-m", "autosynth.synth"]

    env = os.environ
    env["GITHUB_TOKEN"] = github_token

    library_args = [
        "--repository",
        library["repository"],
        "--synth-path",
        library.get("synth-path", ""),
        "--branch-suffix",
        library.get("branch-suffix", ""),
        "--pr-title",
        library.get("pr-title", ""),
    ]

    if library.get("metadata-path"):
        library_args.extend(["--metadata-path", library.get("metadata-path")])

    if library.get("deprecated-execution", False):
        library_args.append("--deprecated-execution")

    # run autosynth in a separate process
    (returncode, output) = runner(command, env)
    error = returncode not in (0, synth.EXIT_CODE_SKIPPED)
    skipped = returncode == synth.EXIT_CODE_SKIPPED
    if error:
        logger.error(f"Synthesis failed for {library['name']}")
    return {
        "name": library["name"],
        "output": output,
        "error": error,
        "skipped": skipped,
    }


def make_report(name: str, results: typing.List[typing.Dict]) -> None:
    """Write an xunit report sponge_log.xml to the current directory.

    Arguments:
        name {str} - Name of the report
        results {typing.List[typing.Dict]} - List of synth results
    """
    with open("report.xml.j2") as fh:
        template = jinja2.Template(fh.read())

    output = template.render(
        name=name,
        failures=len([result for result in results if result["error"]]),
        skips=len([result for result in results if result["skipped"]]),
        results=results,
    )

    with open("sponge_log.xml", "w") as fh:
        fh.write(output)


@functools.lru_cache()
def _list_issues_cached(gh, *args, **kwargs):
    """A caching wrapper for listing issues, so we don't expend our quota."""
    return list(gh.list_issues(*args, **kwargs))


def _close_issue(gh, repository: str, existing_issue: dict):
    if existing_issue is None:
        return

    logger.info(f"Closing issue: {existing_issue['url']}")
    gh.create_issue_comment(
        repository,
        issue_number=existing_issue["number"],
        comment="Autosynth passed, closing! :green_heart:",
    )
    gh.patch_issue(
        repository, issue_number=existing_issue["number"], state="closed",
    )


<<<<<<< HEAD
def _file_or_comment_on_issue(
    gh, name: str, repository: str, issue_title: str, existing_issue: dict, output: str
):
=======
def _file_or_comment_on_issue(gh, result, issue_title, existing_issue):
    # GitHub rejects issues with bodies > 64k
    output_to_report = result["result"].stdout[-10000:]
>>>>>>> b6bdd478
    message = f"""\
Here's the output from running `synth.py`:

```
<<<<<<< HEAD
{output}
=======
{output_to_report}
>>>>>>> b6bdd478
```

Google internal developers can see the full log [here](https://sponge/{os.environ.get('KOKORO_BUILD_ID')}).
"""

    if not existing_issue:
        issue_details = (
            f"Hello! Autosynth couldn't regenerate {name}. :broken_heart:\n\n{message}"
        )
        labels = ["autosynth failure", "priority: p1", "type: bug"]

        api_label = gh.get_api_label(repository, name)
        if api_label:
            labels.append(api_label)

        issue = gh.create_issue(
            repository, title=issue_title, body=issue_details, labels=labels,
        )
        logger.info(f"Opened issue: {issue['url']}")

    # otherwise leave a comment on the existing issue.
    else:
        comment_body = (
            f"Autosynth is still having trouble generating {name}. :sob:\n\n{message}"
        )

        gh.create_issue_comment(
            repository, issue_number=existing_issue["number"], comment=comment_body,
        )
        logger.info(f"Updated issue: {existing_issue['url']}")


def report_to_github(gh, name: str, repository: str, error: bool, output: str) -> None:
    """Update GitHub with the status of the autosynth run.

    On failure, will either open a new issue or comment on an existing issue. On
    success, will close any open autosynth issues.

    Arguments:
        name {str} - Name of the library
        repository {str} - GitHub repository with the format [owner]/[repo]
        error {bool} - Whether or not the autosynth run failed
        output {str} - Output of the individual autosynth run
    """
    issue_title = f"Synthesis failed for {name}"

    # Get a list of all open autosynth failure issues, and check if there's
    # an existing one.
    open_issues = _list_issues_cached(
        gh, repository, state="open", label="autosynth failure"
    )
    existing_issues = [issue for issue in open_issues if issue["title"] == issue_title]
    existing_issue = existing_issues[0] if len(existing_issues) else None

    # If successful, close any outstanding issues for synthesizing this
    # library.
    if not error:
        _close_issue(gh, repository, existing_issue)
    # Otherwise, file an issue or comment on an existing issue for synthesis.
    else:
        _file_or_comment_on_issue(
            gh, name, repository, issue_title, existing_issue, output
        )


def load_config(
    config: str,
) -> typing.Optional[typing.List[typing.Dict[str, typing.Any]]]:
    """Load configuration from either a configuration YAML or from a module.

    If a yaml path is provided, it must return a top level "libraries" entry
    which contains a list of repository definitions.

    If a module is provided, it will invoke list_repositories() on the
    module which should return a list of repository definitions.

    A repository definition is a dictionary which contains:
    * name {str} -- Required. The name of the repo/client
    * repository {str} -- Required. GitHub repository with the format [owner]/[repo]
    * synth-path {str} -- Optional. Path within the repository to the synth.py file.
    * branch-suffix {str} -- Optional. When opening a pull request, use this suffix for
        branch name
    * metadata-path {str} -- Optional. Path to location of synth.metadata file.
    * deprecated-execution {bool} -- Optional. If set, will invoke synthtool with the
        synthtool binary rather than as a module. Defaults to False.
    * no_create_issue {bool} -- Optional. If set, will not manage GitHub issues when
        autosynth fails for any reason. Defaults to False.

    Arguments:
        config {str} -- Path to configuration YAML or module name

    Returns:
        List[Dict[str, Any]] - List of library configurations to synthesize
        None - The configuration file doesn't exist and no module found
    """
    if os.path.exists(config):
        with open(config) as fh:
            return yaml.load(fh)["libraries"]
    else:
        try:
            provider = importlib.import_module(config)
            return provider.list_repositories()  # type: ignore
        except (ImportError, AttributeError):
            pass
    return None


def main():
    parser = argparse.ArgumentParser()
    parser.add_argument("--config")
    parser.add_argument("--github-token", default=os.environ.get("GITHUB_TOKEN"))
    parser.add_argument("extra_args", nargs=argparse.REMAINDER)

    args = parser.parse_args()

    config = load_config(args.config)
    if config is None:
        sys.exit("No configuration could be loaded.")

    gh = github.GitHub(args.github_token)

    results = []
    for library in config:
        result = synthesize_library(library, args.github_token, args.extra_args[1:])
        results.append(result)

        if library.get("no_create_issue"):
            continue

        try:
            report_to_github(
                gh=gh,
                name=library["name"],
                repository=library["repository"],
                error=result["error"],
                output=result["output"],
            )
        except requests.HTTPError:
            # ignore as GitHub commands already log errors on failure
            pass

    make_report(args.config, results)

    num_failures = len([result for result in results if result["error"]])
    if num_failures > 0:
        logger.error(f"Failed to synthesize {num_failures} job(s).")
        sys.exit(1)


if __name__ == "__main__":
    main()<|MERGE_RESOLUTION|>--- conflicted
+++ resolved
@@ -125,24 +125,16 @@
     )
 
 
-<<<<<<< HEAD
 def _file_or_comment_on_issue(
-    gh, name: str, repository: str, issue_title: str, existing_issue: dict, output: str
+    gh, name, repository, issue_title, existing_issue, output
 ):
-=======
-def _file_or_comment_on_issue(gh, result, issue_title, existing_issue):
     # GitHub rejects issues with bodies > 64k
-    output_to_report = result["result"].stdout[-10000:]
->>>>>>> b6bdd478
+    output_to_report = output[-10000:]
     message = f"""\
 Here's the output from running `synth.py`:
 
 ```
-<<<<<<< HEAD
-{output}
-=======
 {output_to_report}
->>>>>>> b6bdd478
 ```
 
 Google internal developers can see the full log [here](https://sponge/{os.environ.get('KOKORO_BUILD_ID')}).
